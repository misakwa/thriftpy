--- conflicted
+++ resolved
@@ -12,15 +12,12 @@
 
 import thriftpy
 
-<<<<<<< HEAD
 thriftpy.install_import_hook()
-=======
-from thriftpy._compat import PY3
-from thriftpy.rpc import make_server, client_context
-from thriftpy.transport import TTransportException
->>>>>>> 18048f2d
-
+
+from thriftpy._compat import PY3  # noqa
 from thriftpy.rpc import make_server, client_context  # noqa
+from thriftpy.transport import TTransportException  # noqa
+
 
 addressbook = thriftpy.load(os.path.join(os.path.dirname(__file__),
                                          "addressbook.thrift"))
